--- conflicted
+++ resolved
@@ -124,18 +124,10 @@
         corrected_img = rotate_image(img, orientation)
         corrected_img.save(save_path)
 
-<<<<<<< HEAD
-    save_path = os.path.join(os.path.dirname(__file__), "img", file.filename)
-    with open(save_path, "wb") as fid:
-        fid.write(file.file.read())
-    if not classifier.predict(obtaining_embedding(save_path))[0]:        logging.warning(
-            f"The uploaded image is not a medical certificate of form 405. The service only works with them"
-=======
     if not classifier.predict(obtaining_embedding(save_path))[0]:
         raise HTTPException(
             status_code=400,
             detail="Incorrect file type. The service only works with certificate of form 405",
->>>>>>> 05054268
         )
     task = process_file.delay(save_path, file_name)
     return {"task_id": task.id}
