--- conflicted
+++ resolved
@@ -17,20 +17,12 @@
 from net import Net
 
 
-<<<<<<< HEAD
-=======
 MODEL_PATH = os.environ.get("MODEL_PATH", "/app/models")
->>>>>>> 6ec179fb
 REDIS_BROKER_URL = os.environ.get("REDIS_BROKER_URL", "redis://redis:6379/0")
 REDIS_BACKEND_URL = os.environ.get("REDIS_BACKEND_URL", "redis://redis")
 
 app = FastAPI()
-<<<<<<< HEAD
-celery_app = Celery("worker", broker=REDIS_BROKER_URL,
-                    backend=REDIS_BACKEND_URL)
-=======
 celery_app = Celery("worker", broker=REDIS_BROKER_URL, backend=REDIS_BACKEND_URL)
->>>>>>> 6ec179fb
 celery_app.conf.update({"worker_hijack_root_logger": False})
 allowed_extensions = ["jpg", "jpeg", "png", "raw", "psd", "bmp"]
 
@@ -43,41 +35,17 @@
 logger.addHandler(file_handler)
 
 
-<<<<<<< HEAD
-try:
-    model = pickle.load(open(
-        os.path.join(os.path.dirname(__file__), "model.pkl"), "rb"
-    ))
-    logging.info("Model loaded successfully")
-except Exception as e:
-    logging.error(f"Error while loading model: {e}")
-    raise e
-
-try:
-    encoder = pickle.load(open(
-        os.path.join(os.path.dirname(__file__), "beit_encoder.pkl"), "rb"
-    ))
-    logging.info("Encoder loaded successfully")
-except Exception as e:
-    logging.error(f"Error while loading encoder: {e}")
-    raise e
-=======
 def load_model(file_name):
     with open(os.path.join(MODEL_PATH, file_name), "rb") as file:
         return pickle.load(file)
 
->>>>>>> 6ec179fb
 
 try:
     model = load_model("model.pkl")
     encoder = load_model("beit_encoder.pkl")
     classifier = load_model("skorch_ffnn_classifier.pkl")
 except Exception as e:
-<<<<<<< HEAD
-    logging.error(f"Error while loading classifier: {e}")
-=======
     logging.error(f"Error while loading .pkl file: {e}")
->>>>>>> 6ec179fb
     raise e
 
 
@@ -121,29 +89,19 @@
     file_name, file_ext = file.filename.rsplit(".", maxsplit=1)
     if file_ext not in allowed_extensions:
         logging.warning(
-<<<<<<< HEAD
-            f'{file.filename} has an unsupported format. Allowed formats are: {", ".join(allowed_extensions)}')
-        return f"Wrong file format. Allowed formats are: {', '.join(allowed_extensions)}"
-=======
             f'{file.filename} has an unsupported format. Allowed formats are: {", ".join(allowed_extensions)}'
         )
         return (
             f"Wrong file format. Allowed formats are: {', '.join(allowed_extensions)}"
         )
->>>>>>> 6ec179fb
     logging.info(f"Received file: {file.filename}")
 
     save_path = os.path.join(os.path.dirname(__file__), "img", file.filename)
     with open(save_path, "wb") as fid:
         fid.write(file.file.read())
-    if not classifier.predict(obtaining_embedding(save_path))[0]:
-        logging.warning(
-<<<<<<< HEAD
-            f"The uploaded image is not a medical certificate of form 405. The service only works with them")
-=======
+    if not classifier.predict(obtaining_embedding(save_path))[0]:        logging.warning(
             f"The uploaded image is not a medical certificate of form 405. The service only works with them"
         )
->>>>>>> 6ec179fb
         return f"The uploaded image is not a medical certificate of form 405. The service only works with them"
 
     task = process_file.delay(save_path, file_name)
